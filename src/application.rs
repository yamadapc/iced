use std::fmt::Debug;

use crate::window;
use crate::{
    Clipboard, Color, Command, Element, Executor, Menu, Settings, Subscription,
};

/// An interactive cross-platform application.
///
/// This trait is the main entrypoint of Iced. Once implemented, you can run
/// your GUI application by simply calling [`run`](#method.run).
///
/// - On native platforms, it will run in its own window.
/// - On the web, it will take control of the `<title>` and the `<body>` of the
///   document.
///
/// An [`Application`] can execute asynchronous actions by returning a
/// [`Command`] in some of its methods. If you do not intend to perform any
/// background work in your program, the [`Sandbox`] trait offers a simplified
/// interface.
///
/// When using an [`Application`] with the `debug` feature enabled, a debug view
/// can be toggled by pressing `F12`.
///
/// # Examples
/// [The repository has a bunch of examples] that use the [`Application`] trait:
///
/// - [`clock`], an application that uses the [`Canvas`] widget to draw a clock
/// and its hands to display the current time.
/// - [`download_progress`], a basic application that asynchronously downloads
/// a dummy file of 100 MB and tracks the download progress.
/// - [`events`], a log of native events displayed using a conditional
/// [`Subscription`].
/// - [`game_of_life`], an interactive version of the [Game of Life], invented
/// by [John Horton Conway].
/// - [`pokedex`], an application that displays a random Pokédex entry (sprite
/// included!) by using the [PokéAPI].
/// - [`solar_system`], an animated solar system drawn using the [`Canvas`] widget
/// and showcasing how to compose different transforms.
/// - [`stopwatch`], a watch with start/stop and reset buttons showcasing how
/// to listen to time.
/// - [`todos`], a todos tracker inspired by [TodoMVC].
///
/// [The repository has a bunch of examples]: https://github.com/hecrj/iced/tree/0.3/examples
/// [`clock`]: https://github.com/hecrj/iced/tree/0.3/examples/clock
/// [`download_progress`]: https://github.com/hecrj/iced/tree/0.3/examples/download_progress
/// [`events`]: https://github.com/hecrj/iced/tree/0.3/examples/events
/// [`game_of_life`]: https://github.com/hecrj/iced/tree/0.3/examples/game_of_life
/// [`pokedex`]: https://github.com/hecrj/iced/tree/0.3/examples/pokedex
/// [`solar_system`]: https://github.com/hecrj/iced/tree/0.3/examples/solar_system
/// [`stopwatch`]: https://github.com/hecrj/iced/tree/0.3/examples/stopwatch
/// [`todos`]: https://github.com/hecrj/iced/tree/0.3/examples/todos
/// [`Sandbox`]: crate::Sandbox
/// [`Canvas`]: crate::widget::Canvas
/// [PokéAPI]: https://pokeapi.co/
/// [TodoMVC]: http://todomvc.com/
///
/// ## A simple "Hello, world!"
///
/// If you just want to get started, here is a simple [`Application`] that
/// says "Hello, world!":
///
/// ```no_run
/// use iced::{executor, Application, Clipboard, Command, Element, Settings, Text};
///
/// pub fn main() -> iced::Result {
///     Hello::run(Settings::default())
/// }
///
/// struct Hello;
///
/// impl Application for Hello {
///     type Executor = executor::Default;
///     type Message = ();
///     type Flags = ();
///
///     fn new(_flags: ()) -> (Hello, Command<Self::Message>) {
///         (Hello, Command::none())
///     }
///
///     fn title(&self) -> String {
///         String::from("A cool application")
///     }
///
///     fn update(&mut self, _message: Self::Message, _clipboard: &mut Clipboard) -> Command<Self::Message> {
///         Command::none()
///     }
///
///     fn view(&mut self) -> Element<Self::Message> {
///         Text::new("Hello, world!").into()
///     }
/// }
/// ```
pub trait Application: Sized {
    /// The [`Executor`] that will run commands and subscriptions.
    ///
    /// The [default executor] can be a good starting point!
    ///
    /// [`Executor`]: Self::Executor
    /// [default executor]: crate::executor::Default
    type Executor: Executor;

    /// The type of __messages__ your [`Application`] will produce.
<<<<<<< HEAD
    type Message: Debug + Send;
=======
    type Message: std::fmt::Debug + Clone + Send;
>>>>>>> dc0b96ce

    /// The data needed to initialize your [`Application`].
    type Flags;

    /// Initializes the [`Application`] with the flags provided to
    /// [`run`] as part of the [`Settings`].
    ///
    /// Here is where you should return the initial state of your app.
    ///
    /// Additionally, you can return a [`Command`] if you need to perform some
    /// async action in the background on startup. This is useful if you want to
    /// load state from a file, perform an initial HTTP request, etc.
    ///
    /// [`run`]: Self::run
    fn new(flags: Self::Flags) -> (Self, Command<Self::Message>);

    /// Returns the current title of the [`Application`].
    ///
    /// This title can be dynamic! The runtime will automatically update the
    /// title of your application when necessary.
    fn title(&self) -> String;

    /// Handles a __message__ and updates the state of the [`Application`].
    ///
    /// This is where you define your __update logic__. All the __messages__,
    /// produced by either user interactions or commands, will be handled by
    /// this method.
    ///
    /// Any [`Command`] returned will be executed immediately in the background.
    fn update(
        &mut self,
        message: Self::Message,
        clipboard: &mut Clipboard,
    ) -> Command<Self::Message>;

    /// Returns the event [`Subscription`] for the current state of the
    /// application.
    ///
    /// A [`Subscription`] will be kept alive as long as you keep returning it,
    /// and the __messages__ produced will be handled by
    /// [`update`](#tymethod.update).
    ///
    /// By default, this method returns an empty [`Subscription`].
    fn subscription(&self) -> Subscription<Self::Message> {
        Subscription::none()
    }

    /// Returns the widgets to display in the [`Application`].
    ///
    /// These widgets can produce __messages__ based on user interaction.
    fn view(&mut self) -> Element<'_, Self::Message>;

    /// Returns the current [`Application`] mode.
    ///
    /// The runtime will automatically transition your application if a new mode
    /// is returned.
    ///
    /// Currently, the mode only has an effect in native platforms.
    ///
    /// By default, an application will run in windowed mode.
    fn mode(&self) -> window::Mode {
        window::Mode::Windowed
    }

    /// Returns the background color of the [`Application`].
    ///
    /// By default, it returns [`Color::WHITE`].
    fn background_color(&self) -> Color {
        Color::WHITE
    }

    /// Returns the scale factor of the [`Application`].
    ///
    /// It can be used to dynamically control the size of the UI at runtime
    /// (i.e. zooming).
    ///
    /// For instance, a scale factor of `2.0` will make widgets twice as big,
    /// while a scale factor of `0.5` will shrink them to half their size.
    ///
    /// By default, it returns `1.0`.
    fn scale_factor(&self) -> f64 {
        1.0
    }

    /// Returns whether the [`Application`] should be terminated.
    ///
    /// By default, it returns `false`.
    fn should_exit(&self) -> bool {
        false
    }

    /// Returns the current system [`Menu`] of the [`Application`].
    ///
    /// By default, it returns an empty [`Menu`].
    fn menu(&self) -> Menu<Self::Message> {
        Menu::new()
    }

    /// Runs the [`Application`].
    ///
    /// On native platforms, this method will take control of the current thread
    /// and __will NOT return__ unless there is an [`Error`] during startup.
    ///
    /// It should probably be that last thing you call in your `main` function.
    ///
    /// [`Error`]: crate::Error
    fn run(settings: Settings<Self::Flags>) -> crate::Result
    where
        Self: 'static,
    {
        #[cfg(not(target_arch = "wasm32"))]
        {
            let renderer_settings = crate::renderer::Settings {
                default_font: settings.default_font,
                default_text_size: settings.default_text_size,
                text_multithreading: settings.text_multithreading,
                antialiasing: if settings.antialiasing {
                    Some(crate::renderer::settings::Antialiasing::MSAAx4)
                } else {
                    None
                },
                ..crate::renderer::Settings::from_env()
            };

            Ok(crate::runtime::application::run::<
                Instance<Self>,
                Self::Executor,
                crate::renderer::window::Compositor,
            >(settings.into(), renderer_settings)?)
        }

        #[cfg(target_arch = "wasm32")]
        {
            <Instance<Self> as iced_web::Application>::run(settings.flags);

            Ok(())
        }
    }
}

struct Instance<A: Application>(A);

#[cfg(not(target_arch = "wasm32"))]
impl<A> iced_winit::Program for Instance<A>
where
    A: Application,
{
    type Renderer = crate::renderer::Renderer;
    type Message = A::Message;
    type Clipboard = iced_winit::Clipboard;

    fn update(
        &mut self,
        message: Self::Message,
        clipboard: &mut iced_winit::Clipboard,
    ) -> Command<Self::Message> {
        self.0.update(message, clipboard)
    }

    fn view(&mut self) -> Element<'_, Self::Message> {
        self.0.view()
    }
}

#[cfg(not(target_arch = "wasm32"))]
impl<A> crate::runtime::Application for Instance<A>
where
    A: Application,
{
    type Flags = A::Flags;

    fn new(flags: Self::Flags) -> (Self, Command<A::Message>) {
        let (app, command) = A::new(flags);

        (Instance(app), command)
    }

    fn title(&self) -> String {
        self.0.title()
    }

    fn mode(&self) -> iced_winit::Mode {
        match self.0.mode() {
            window::Mode::Windowed => iced_winit::Mode::Windowed,
            window::Mode::Fullscreen => iced_winit::Mode::Fullscreen,
            window::Mode::Hidden => iced_winit::Mode::Hidden,
        }
    }

    fn subscription(&self) -> Subscription<Self::Message> {
        self.0.subscription()
    }

    fn background_color(&self) -> Color {
        self.0.background_color()
    }

    fn scale_factor(&self) -> f64 {
        self.0.scale_factor()
    }

    fn should_exit(&self) -> bool {
        self.0.should_exit()
    }

    fn menu(&self) -> Menu<Self::Message> {
        self.0.menu()
    }
}

#[cfg(target_arch = "wasm32")]
impl<A> iced_web::Application for Instance<A>
where
    A: Application,
{
    type Executor = A::Executor;
    type Message = A::Message;
    type Flags = A::Flags;

    fn new(flags: Self::Flags) -> (Self, Command<A::Message>) {
        let (app, command) = A::new(flags);

        (Instance(app), command)
    }

    fn title(&self) -> String {
        self.0.title()
    }

    fn update(
        &mut self,
        message: Self::Message,
        clipboard: &mut Clipboard,
    ) -> Command<Self::Message> {
        self.0.update(message, clipboard)
    }

    fn subscription(&self) -> Subscription<Self::Message> {
        self.0.subscription()
    }

    fn view(&mut self) -> Element<'_, Self::Message> {
        self.0.view()
    }
}<|MERGE_RESOLUTION|>--- conflicted
+++ resolved
@@ -1,5 +1,3 @@
-use std::fmt::Debug;
-
 use crate::window;
 use crate::{
     Clipboard, Color, Command, Element, Executor, Menu, Settings, Subscription,
@@ -101,11 +99,7 @@
     type Executor: Executor;
 
     /// The type of __messages__ your [`Application`] will produce.
-<<<<<<< HEAD
-    type Message: Debug + Send;
-=======
-    type Message: std::fmt::Debug + Clone + Send;
->>>>>>> dc0b96ce
+    type Message: std::fmt::Debug + Send;
 
     /// The data needed to initialize your [`Application`].
     type Flags;
