use crate::text;
use crate::triangle;
use crate::{gradient_quad, quad};
use crate::{Settings, Transformation};
use iced_graphics::backend;
use iced_graphics::font;
use iced_graphics::layer::Layer;
use iced_graphics::{Primitive, Viewport};
use iced_native::mouse;
use iced_native::{Font, HorizontalAlignment, Size, VerticalAlignment};

#[cfg(any(feature = "image_rs", feature = "svg"))]
use crate::image;

/// A [`wgpu`] graphics backend for [`iced`].
///
/// [`wgpu`]: https://github.com/gfx-rs/wgpu-rs
/// [`iced`]: https://github.com/hecrj/iced
#[derive(Debug)]
pub struct Backend {
    quad_pipeline: quad::Pipeline,
    gradient_quad_pipeline: gradient_quad::Pipeline,
    text_pipeline: text::Pipeline,
    triangle_pipeline: triangle::Pipeline,

    #[cfg(any(feature = "image_rs", feature = "svg"))]
    image_pipeline: image::Pipeline,

    default_text_size: u16,
}

impl Backend {
    /// Creates a new [`Backend`].
    pub fn new(
        device: &wgpu::Device,
        settings: Settings,
        format: wgpu::TextureFormat,
    ) -> Self {
        let text_pipeline = text::Pipeline::new(
            device,
            format,
            settings.default_font,
            settings.text_multithreading,
        );

<<<<<<< HEAD
        let quad_pipeline = quad::Pipeline::new(device, settings.format);
        let gradient_quad_pipeline =
            gradient_quad::Pipeline::new(device, settings.format);
        let triangle_pipeline = triangle::Pipeline::new(
            device,
            settings.format,
            settings.antialiasing,
        );
=======
        let quad_pipeline = quad::Pipeline::new(device, format);
        let triangle_pipeline =
            triangle::Pipeline::new(device, format, settings.antialiasing);
>>>>>>> 45778ed5

        #[cfg(any(feature = "image_rs", feature = "svg"))]
        let image_pipeline = image::Pipeline::new(device, format);

        Self {
            quad_pipeline,
            gradient_quad_pipeline,
            text_pipeline,
            triangle_pipeline,

            #[cfg(any(feature = "image_rs", feature = "svg"))]
            image_pipeline,

            default_text_size: settings.default_text_size,
        }
    }

    /// Draws the provided primitives in the given `TextureView`.
    ///
    /// The text provided as overlay will be rendered on top of the primitives.
    /// This is useful for rendering debug information.
    pub fn draw<T: AsRef<str>>(
        &mut self,
        device: &wgpu::Device,
        staging_belt: &mut wgpu::util::StagingBelt,
        encoder: &mut wgpu::CommandEncoder,
        frame: &wgpu::TextureView,
        viewport: &Viewport,
        (primitive, mouse_interaction): &(Primitive, mouse::Interaction),
        overlay_text: &[T],
    ) -> mouse::Interaction {
        log::debug!("Drawing");

        let target_size = viewport.physical_size();
        let scale_factor = viewport.scale_factor() as f32;
        let transformation = viewport.projection();

        let mut layers = Layer::generate(primitive, viewport);
        layers.push(Layer::overlay(overlay_text, viewport));

        for layer in layers {
            self.flush(
                device,
                scale_factor,
                transformation,
                &layer,
                staging_belt,
                encoder,
                &frame,
                target_size.width,
                target_size.height,
            );
        }

        #[cfg(any(feature = "image_rs", feature = "svg"))]
        self.image_pipeline.trim_cache();

        *mouse_interaction
    }

    fn flush(
        &mut self,
        device: &wgpu::Device,
        scale_factor: f32,
        transformation: Transformation,
        layer: &Layer<'_>,
        staging_belt: &mut wgpu::util::StagingBelt,
        encoder: &mut wgpu::CommandEncoder,
        target: &wgpu::TextureView,
        target_width: u32,
        target_height: u32,
    ) {
        let bounds = (layer.bounds * scale_factor).snap();

        if !layer.quads.is_empty() {
            self.quad_pipeline.draw(
                device,
                staging_belt,
                encoder,
                &layer.quads,
                transformation,
                scale_factor,
                bounds,
                target,
            );
        }

        if !layer.gradient_quads.is_empty() {
            self.gradient_quad_pipeline.draw(
                device,
                staging_belt,
                encoder,
                &layer.gradient_quads,
                transformation,
                scale_factor,
                bounds,
                target,
            );
        }

        if !layer.meshes.is_empty() {
            let scaled = transformation
                * Transformation::scale(scale_factor, scale_factor);

            self.triangle_pipeline.draw(
                device,
                staging_belt,
                encoder,
                target,
                target_width,
                target_height,
                scaled,
                scale_factor,
                &layer.meshes,
            );
        }

        #[cfg(any(feature = "image_rs", feature = "svg"))]
        {
            if !layer.images.is_empty() {
                let scaled = transformation
                    * Transformation::scale(scale_factor, scale_factor);

                self.image_pipeline.draw(
                    device,
                    staging_belt,
                    encoder,
                    &layer.images,
                    scaled,
                    bounds,
                    target,
                    scale_factor,
                );
            }
        }

        if !layer.text.is_empty() {
            for text in layer.text.iter() {
                // Target physical coordinates directly to avoid blurry text
                let text = wgpu_glyph::Section {
                    // TODO: We `round` here to avoid rerasterizing text when
                    // its position changes slightly. This can make text feel a
                    // bit "jumpy". We may be able to do better once we improve
                    // our text rendering/caching pipeline.
                    screen_position: (
                        (text.bounds.x * scale_factor).round(),
                        (text.bounds.y * scale_factor).round(),
                    ),
                    // TODO: Fix precision issues with some scale factors.
                    //
                    // The `ceil` here can cause some words to render on the
                    // same line when they should not.
                    //
                    // Ideally, `wgpu_glyph` should be able to compute layout
                    // using logical positions, and then apply the proper
                    // scaling when rendering. This would ensure that both
                    // measuring and rendering follow the same layout rules.
                    bounds: (
                        (text.bounds.width * scale_factor).ceil(),
                        (text.bounds.height * scale_factor).ceil(),
                    ),
                    text: vec![wgpu_glyph::Text {
                        text: text.content,
                        scale: wgpu_glyph::ab_glyph::PxScale {
                            x: text.size * scale_factor,
                            y: text.size * scale_factor,
                        },
                        font_id: self.text_pipeline.find_font(text.font),
                        extra: wgpu_glyph::Extra {
                            color: text.color,
                            z: 0.0,
                        },
                    }],
                    layout: wgpu_glyph::Layout::default()
                        .h_align(match text.horizontal_alignment {
                            HorizontalAlignment::Left => {
                                wgpu_glyph::HorizontalAlign::Left
                            }
                            HorizontalAlignment::Center => {
                                wgpu_glyph::HorizontalAlign::Center
                            }
                            HorizontalAlignment::Right => {
                                wgpu_glyph::HorizontalAlign::Right
                            }
                        })
                        .v_align(match text.vertical_alignment {
                            VerticalAlignment::Top => {
                                wgpu_glyph::VerticalAlign::Top
                            }
                            VerticalAlignment::Center => {
                                wgpu_glyph::VerticalAlign::Center
                            }
                            VerticalAlignment::Bottom => {
                                wgpu_glyph::VerticalAlign::Bottom
                            }
                        }),
                    ..Default::default()
                };

                self.text_pipeline.queue(text);
            }

            self.text_pipeline.draw_queued(
                device,
                staging_belt,
                encoder,
                target,
                transformation,
                wgpu_glyph::Region {
                    x: bounds.x,
                    y: bounds.y,
                    width: bounds.width,
                    height: bounds.height,
                },
            );
        }
    }
}

impl iced_graphics::Backend for Backend {
    fn trim_measurements(&mut self) {
        self.text_pipeline.trim_measurement_cache()
    }
}

impl backend::Text for Backend {
    const ICON_FONT: Font = font::ICONS;
    const CHECKMARK_ICON: char = font::CHECKMARK_ICON;
    const ARROW_DOWN_ICON: char = font::ARROW_DOWN_ICON;

    fn default_size(&self) -> u16 {
        self.default_text_size
    }

    fn measure(
        &self,
        contents: &str,
        size: f32,
        font: Font,
        bounds: Size,
    ) -> (f32, f32) {
        self.text_pipeline.measure(contents, size, font, bounds)
    }
}

#[cfg(feature = "image_rs")]
impl backend::Image for Backend {
    fn dimensions(&self, handle: &iced_native::image::Handle) -> (u32, u32) {
        self.image_pipeline.dimensions(handle)
    }
}

#[cfg(feature = "svg")]
impl backend::Svg for Backend {
    fn viewport_dimensions(
        &self,
        handle: &iced_native::svg::Handle,
    ) -> (u32, u32) {
        self.image_pipeline.viewport_dimensions(handle)
    }
}<|MERGE_RESOLUTION|>--- conflicted
+++ resolved
@@ -43,20 +43,11 @@
             settings.text_multithreading,
         );
 
-<<<<<<< HEAD
-        let quad_pipeline = quad::Pipeline::new(device, settings.format);
+        let quad_pipeline = quad::Pipeline::new(device, format);
         let gradient_quad_pipeline =
-            gradient_quad::Pipeline::new(device, settings.format);
-        let triangle_pipeline = triangle::Pipeline::new(
-            device,
-            settings.format,
-            settings.antialiasing,
-        );
-=======
-        let quad_pipeline = quad::Pipeline::new(device, format);
+            gradient_quad::Pipeline::new(device, format);
         let triangle_pipeline =
             triangle::Pipeline::new(device, format, settings.antialiasing);
->>>>>>> 45778ed5
 
         #[cfg(any(feature = "image_rs", feature = "svg"))]
         let image_pipeline = image::Pipeline::new(device, format);
